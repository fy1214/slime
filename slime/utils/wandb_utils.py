--- conflicted
+++ resolved
@@ -43,17 +43,6 @@
         group = args.wandb_group
         run_name = args.wandb_group
 
-<<<<<<< HEAD
-    wandb.init(
-        entity=args.wandb_team,
-        project=args.wandb_project,
-        group=group,
-        name=run_name,
-        config=args.__dict__,
-        settings=wandb.Settings(mode="shared", x_primary=True),
-        dir=args.wandb_save_dir
-    )
-=======
     # Prepare wandb init parameters
     init_kwargs = {
         "entity": args.wandb_team,
@@ -77,7 +66,6 @@
         print(f"W&B logs will be stored in: {args.wandb_dir}")
 
     wandb.init(**init_kwargs)
->>>>>>> 06b8b010
 
     _init_wandb_common()
 
@@ -115,11 +103,6 @@
             mode="shared",
             x_primary=False,
             x_update_finish_state=False,
-<<<<<<< HEAD
-        ),
-        dir=args.wandb_save_dir
-    )
-=======
         )
 
     # Add custom directory if specified
@@ -128,7 +111,6 @@
         init_kwargs["dir"] = args.wandb_dir
 
     wandb.init(**init_kwargs)
->>>>>>> 06b8b010
 
     _init_wandb_common()
 
