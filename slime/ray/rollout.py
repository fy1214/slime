--- conflicted
+++ resolved
@@ -161,17 +161,10 @@
         ).remote()
 
     def async_generate(self, rollout_id):
-<<<<<<< HEAD
-        return self.data_buffer.generate.remote(rollout_id)
-
-    def async_eval(self, rollout_id):
-        return self.data_buffer.eval.remote(rollout_id)
-=======
         return self.controller.generate.remote(rollout_id)
 
     def async_eval(self, rollout_id):
         return self.controller.eval.remote(rollout_id)
->>>>>>> 06b8b010
 
     def async_offload(self):
         return [engine.release_memory_occupation.remote() for engine in self.rollout_engines]
